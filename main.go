// Copyright 2017 Teralytics.
//
// Licensed under the Apache License, Version 2.0 (the "License");
// you may not use this file except in compliance with the License.
// You may obtain a copy of the License at
//
// http://www.apache.org/licenses/LICENSE-2.0
//
// Unless required by applicable law or agreed to in writing, software
// distributed under the License is distributed on an "AS IS" BASIS,
// WITHOUT WARRANTIES OR CONDITIONS OF ANY KIND, either express or implied.
// See the License for the specific language governing permissions and
// limitations under the License.

package main

import (
	"flag"
	"fmt"
	"io/ioutil"
	"log"
	"strconv"
	"strings"
	"time"
	"context"

	"github.com/aws/aws-sdk-go-v2/aws/awserr"
	"github.com/aws/aws-sdk-go-v2/aws/external"
	"github.com/aws/aws-sdk-go-v2/aws/stscreds"
	"github.com/aws/aws-sdk-go-v2/service/ec2"
	"github.com/aws/aws-sdk-go-v2/service/ecs"
	"github.com/aws/aws-sdk-go-v2/service/sts"
	"github.com/go-yaml/yaml"
)

type labels struct {
	TaskArn       string `yaml:"task_arn"`
	TaskName      string `yaml:"task_name"`
	JobName       string `yaml:"job,omitempty"`
	TaskRevision  string `yaml:"task_revision"`
	TaskGroup     string `yaml:"task_group"`
	ClusterArn    string `yaml:"cluster_arn"`
	ContainerName string `yaml:"container_name"`
	ContainerArn  string `yaml:"container_arn"`
	DockerImage   string `yaml:"docker_image"`
	MetricsPath   string `yaml:"__metrics_path__,omitempty"`
	Scheme        string `yaml:"__scheme__,omitempty"`
}

// Docker label for enabling dynamic port detection
const dynamicPortLabel = "PROMETHEUS_DYNAMIC_EXPORT"

var cluster = flag.String("config.cluster", "", "name of the cluster to scrape")
var outFile = flag.String("config.write-to", "ecs_file_sd.yml", "path of file to write ECS service discovery information to")
var interval = flag.Duration("config.scrape-interval", 60*time.Second, "interval at which to scrape the AWS API for ECS service discovery information")
var times = flag.Int("config.scrape-times", 0, "how many times to scrape before exiting (0 = infinite)")
var roleArn = flag.String("config.role-arn", "", "ARN of the role to assume when scraping the AWS API (optional)")
var prometheusPortLabel = flag.String("config.port-label", "PROMETHEUS_EXPORTER_PORT", "Docker label to define the scrape port of the application (if missing an application won't be scraped)")
var prometheusPathLabel = flag.String("config.path-label", "PROMETHEUS_EXPORTER_PATH", "Docker label to define the scrape path of the application")
var prometheusSchemeLabel= flag.String("config.scheme-label", "PROMETHEUS_EXPORTER_SCHEME", "Docker label to define the scheme of the target application")
var prometheusFilterLabel = flag.String("config.filter-label", "", "Docker label (and optionally value) to require to scrape the application")
var prometheusServerNameLabel = flag.String("config.server-name-label", "PROMETHEUS_EXPORTER_SERVER_NAME", "Docker label to define the server name")
var prometheusJobNameLabel = flag.String("config.job-name-label", "PROMETHEUS_EXPORTER_JOB_NAME", "Docker label to define the job name")
var prometheusDynamicPortDetection = flag.Bool("config.dynamic-port-detection", false, fmt.Sprintf("If true, only tasks with the Docker label %s=1 will be scraped", dynamicPortLabel))

// logError is a convenience function that decodes all possible ECS
// errors and displays them to standard error.
func logError(err error) {
	if err != nil {
		if aerr, ok := err.(awserr.Error); ok {
			// Print the error, cast err to awserr.Error to get the Code and
			// Message from an error.
			switch aerr.Code() {
			case ecs.ErrCodeException:
				log.Println(ecs.ErrCodeException, aerr.Error())
			case ecs.ErrCodeServerException:
				log.Println(ecs.ErrCodeServerException, aerr.Error())
			case ecs.ErrCodeInvalidParameterException:
				log.Println(ecs.ErrCodeInvalidParameterException, aerr.Error())
			case ecs.ErrCodeClusterNotFoundException:
				log.Println(ecs.ErrCodeClusterNotFoundException, aerr.Error())
			default:
				log.Println(aerr.Error())
			}
		} else {
			log.Println(err.Error())
		}
	}
}

// GetClusters retrieves a list of *ClusterArns from Amazon ECS,
// dealing with the mandatory pagination as needed.
func GetClusters(svc *ecs.Client) (*ecs.ListClustersOutput, error) {
	input := &ecs.ListClustersInput{}
	output := &ecs.ListClustersOutput{}
	for {
		req := svc.ListClustersRequest(input)
		myoutput, err := req.Send(context.Background())
		if err != nil {
			return nil, err
		}
		output.ClusterArns = append(output.ClusterArns, myoutput.ClusterArns...)
		if myoutput.NextToken == nil {
			break
		}
		input.NextToken = myoutput.NextToken
	}
	return output, nil
}

// AugmentedTask represents an ECS task augmented with an extra set of
// structures representing the ECS task definition and EC2 instance
// associated with the running task.
type AugmentedTask struct {
	*ecs.Task
	TaskDefinition *ecs.TaskDefinition
	EC2Instance    *ec2.Instance
}

// PrometheusContainer represents a tuple of information
// (Container Name, Container ARN, Docker image, Port)
// extracted from a task, its task definition
type PrometheusContainer struct {
	ContainerName string
	ContainerArn  string
	DockerImage   string
	Port          int
}

// PrometheusTaskInfo is the final structure that will be
// output as a Prometheus file service discovery config.
type PrometheusTaskInfo struct {
	Targets []string `yaml:"targets"`
	Labels  labels   `yaml:"labels"`
}

// ExporterInformation returns a list of []*PrometheusTaskInfo
// enumerating the IPs, ports that the task's containers exports
// to Prometheus (one per container), so long as the Docker
// labels in its corresponding container definition for the
// container in the task has a PROMETHEUS_EXPORTER_PORT
//
// Example:
//     ...
//             "Name": "apache",
//             "DockerLabels": {
//                  "PROMETHEUS_EXPORTER_PORT": "1234"
//              },
//     ...
//              "PortMappings": [
//                {
//                  "ContainerPort": 1883,
//                  "HostPort": 0,
//                  "Protocol": "tcp"
//                },
//                {
//                  "ContainerPort": 1234,
//                  "HostPort": 0,
//                  "Protocol": "tcp"
//                }
//              ],
//     ...
func (t *AugmentedTask) ExporterInformation() []*PrometheusTaskInfo {
	ret := []*PrometheusTaskInfo{}
	var host string
	var ip string

	if t.LaunchType != ecs.LaunchTypeFargate {
		if t.EC2Instance == nil {
			return ret
		}
		if len(t.EC2Instance.NetworkInterfaces) == 0 {
			return ret
		}

		for _, iface := range t.EC2Instance.NetworkInterfaces {
			if iface.PrivateIpAddress != nil && *iface.PrivateIpAddress != "" &&
				iface.PrivateDnsName != nil && *iface.PrivateDnsName != "" &&
				*iface.PrivateDnsName == *t.EC2Instance.PrivateDnsName {
				ip = *iface.PrivateIpAddress
				break
			}
		}
		if ip == "" {
			return ret
		}

	}

	var filter []string
	if *prometheusFilterLabel != "" {
		filter = strings.Split(*prometheusFilterLabel, "=")
	}

	for _, i := range t.Containers {
		// Let's go over the containers to see which ones are defined
		var d ecs.ContainerDefinition
		for _, d = range t.TaskDefinition.ContainerDefinitions {
			if *i.Name == *d.Name {
				// Aha, the container definition match this container we
				// are inspecting, stop the loop cos we got the D now.
				break
			}
		}
		if *i.Name != *d.Name && t.LaunchType != ecs.LaunchTypeFargate {
			// Nope, no match, this container cannot be exported.  We continue.
			continue
		}

		var hostPort int64
		if *prometheusDynamicPortDetection {
			v, ok := d.DockerLabels[dynamicPortLabel]
			if !ok || v != "1" {
				// Nope, no Prometheus-exported port in this container def.
				// This container is no good. We continue.
				continue
			}

			if len(i.NetworkBindings) != 1 {
				// Dynamic port mapping is only supported with a single binding.
				// Otherwise, how would we know which port to use?
				continue
			}

			if port := i.NetworkBindings[0].HostPort; port != nil {
				hostPort = *port
			}
		} else {
			v, ok := d.DockerLabels[*prometheusPortLabel]
			if !ok {
				// Nope, no Prometheus-exported port in this container def.
				// This container is no good.  We continue.
				continue
			}

			if len(filter) != 0 {
				v, ok := d.DockerLabels[filter[0]]
				if !ok {
					// Nope, the filter label isn't present.
					continue
				}
				if len(filter) == 2 && v != filter[1] {
					// Nope, the filter label value doesn't match.
					continue
				}
			}

			var exporterPort int
			var err error
			if exporterPort, err = strconv.Atoi(v); err != nil || exporterPort < 0 {
				// This container has an invalid port definition.
				// This container is no good.  We continue.
				continue
			}

			if len(i.NetworkBindings) > 0 {
				for _, nb := range i.NetworkBindings {
					if int(*nb.ContainerPort) == exporterPort {
						hostPort = *nb.HostPort
					}
				}
			} else {
				for _, ni := range i.NetworkInterfaces {
					if *ni.PrivateIpv4Address != "" {
						ip = *ni.PrivateIpv4Address
					}
				}
				hostPort = int64(exporterPort)
			}
		}

		if hostPort == 0 {
			// This container has network bindings but none have a container port matching the exporter port.
			// Since the host port is mandatory for the generated Prometheus config and host port 0 does
			// not make sense, this container will be skipped.
			continue
		}

		var exporterServerName string
		var exporterPath string
		var scheme string
		var ok bool
		exporterServerName, ok = d.DockerLabels[*prometheusServerNameLabel]
		if ok {
			host = strings.TrimRight(exporterServerName, "/")
		} else {
			// No server name, so fall back to ip address
			host = ip
		}

		labels := labels{
			TaskArn:       *t.TaskArn,
			TaskName:      *t.TaskDefinition.Family,
			JobName:       d.DockerLabels[*prometheusJobNameLabel],
			TaskRevision:  fmt.Sprintf("%d", *t.TaskDefinition.Revision),
			TaskGroup:     *t.Group,
			ClusterArn:    *t.ClusterArn,
			ContainerName: *i.Name,
			ContainerArn:  *i.ContainerArn,
			DockerImage:   *d.Image,
		}

		exporterPath, ok = d.DockerLabels[*prometheusPathLabel]
		if ok {
			labels.MetricsPath = exporterPath
		}

		scheme, ok = d.DockerLabels[*prometheusSchemeLabel]
		if ok {
		    labels.Scheme = scheme
		}

		ret = append(ret, &PrometheusTaskInfo{
			Targets: []string{fmt.Sprintf("%s:%d", host, hostPort)},
			Labels:  labels,
		})
	}
	return ret
}

// AddTaskDefinitionsOfTasks adds to each Task the TaskDefinition
// corresponding to it.
func AddTaskDefinitionsOfTasks(svc *ecs.Client, taskList []*AugmentedTask) ([]*AugmentedTask, error) {
	task2def := make(map[string]*ecs.TaskDefinition)
	for _, task := range taskList {
		task2def[*task.TaskDefinitionArn] = nil
	}

	jobs := make(chan *ecs.DescribeTaskDefinitionInput, len(task2def))
	results := make(chan struct {
		out *ecs.DescribeTaskDefinitionResponse
		err error
	}, len(task2def))

	for w := 1; w <= 4; w++ {
		go func() {
			for in := range jobs {
				req := svc.DescribeTaskDefinitionRequest(in)
				out, err := req.Send(context.Background())
				results <- struct {
					out *ecs.DescribeTaskDefinitionResponse
					err error
				}{out, err}
			}
		}()
	}

	for tn := range task2def {
		m := string(append([]byte{}, tn...))
		jobs <- &ecs.DescribeTaskDefinitionInput{TaskDefinition: &m}
	}
	close(jobs)

	var err error
	for range task2def {
		result := <-results
		if result.err != nil {
			err = result.err
			log.Printf("Error describing task definition: %s", err)
		} else {
			task2def[*result.out.TaskDefinition.TaskDefinitionArn] = result.out.TaskDefinition
		}
	}
	if err != nil {
		return nil, err
	}

	for _, task := range taskList {
		task.TaskDefinition = task2def[*task.TaskDefinitionArn]
	}
	return taskList, nil
}

// StringToStarString converts a list of strings to a list of
// pointers to strings, which is a common requirement of the
// Amazon API.
func StringToStarString(s []string) []*string {
	c := make([]*string, 0, len(s))
	for n := range s {
		c = append(c, &s[n])
	}
	return c
}

// SplitArray splits given array into chunks, it's usefull
// because AWS API has limits on number of elements you can
// submit via one call.
func SplitArray(a []string, size int) [][]string {
	var splitted [][]string
	for i := 0; i < len(a); i += size {
		end := i + size
		if end > len(a) {
			end = len(a)
		}
		splitted = append(splitted, a[i:end])
	}
	return splitted
}

// DescribeInstancesUnpaginated describes a list of EC2 instances.
// It is unpaginated because the API function does not require
// pagination.
func DescribeInstancesUnpaginated(svc *ec2.Client, instanceIds []string) ([]ec2.Instance, error) {
	if len(instanceIds) == 0 {
		return nil, nil
	}
	finalOutput := &ec2.DescribeInstancesOutput{}
	splittedInstanceIds := SplitArray(instanceIds, 100)
	for _, chunkedInstanceIds := range splittedInstanceIds {
		input := &ec2.DescribeInstancesInput{
			InstanceIds: chunkedInstanceIds,
		}
		for {
			req := svc.DescribeInstancesRequest(input)
			output, err := req.Send(context.Background())
			if err != nil {
				return nil, err
			}
			log.Printf("Described %d EC2 reservations", len(output.Reservations))
			finalOutput.Reservations = append(finalOutput.Reservations, output.Reservations...)
			if output.NextToken == nil {
				break
			}
			input.NextToken = output.NextToken
		}
	}
	result := []ec2.Instance{}
	for _, rsv := range finalOutput.Reservations {
		for _, i := range rsv.Instances {
			result = append(result, i)
		}
	}
	return result, nil
}

// AddContainerInstancesToTasks adds to each Task the EC2 instance
// running its containers.
func AddContainerInstancesToTasks(svc *ecs.Client, svcec2 *ec2.Client, taskList []*AugmentedTask) ([]*AugmentedTask, error) {

	clusterArnToContainerInstancesArns := make(map[string]map[string]*ecs.ContainerInstance)
	for _, task := range taskList {
		if task.ContainerInstanceArn != nil {
			if _, ok := clusterArnToContainerInstancesArns[*task.ClusterArn]; !ok {
				clusterArnToContainerInstancesArns[*task.ClusterArn] = make(map[string]*ecs.ContainerInstance)
			}
			clusterArnToContainerInstancesArns[*task.ClusterArn][*task.ContainerInstanceArn] = nil
		}
	}

	instanceIDToEC2Instance := make(map[string]*ec2.Instance)
	for clusterArn, containerInstancesArns := range clusterArnToContainerInstancesArns {
		keys := make([]string, 0, len(containerInstancesArns))
		for k := range containerInstancesArns {
			keys = append(keys, k)
		}

		splittedKeys := SplitArray(keys, 100)
		for _, chunkedKeys := range splittedKeys {
			input := &ecs.DescribeContainerInstancesInput{
				Cluster:            &clusterArn,
				ContainerInstances: chunkedKeys,
			}
			req := svc.DescribeContainerInstancesRequest(input)
			output, err := req.Send(context.Background())
			if err != nil {
				return nil, err
			}

			if len(output.Failures) > 0 {
				log.Printf("Described %d failures in cluster %s", len(output.Failures), clusterArn)
			}
			for _, ci := range output.ContainerInstances {
				cInst := ci
				clusterArnToContainerInstancesArns[clusterArn][*cInst.ContainerInstanceArn] = &cInst
				instanceIDToEC2Instance[*cInst.Ec2InstanceId] = nil
			}
		}
	}
	if len(instanceIDToEC2Instance) == 0 {
		return taskList, nil
	}

	keys := make([]string, 0, len(instanceIDToEC2Instance))
	for id := range instanceIDToEC2Instance {
		keys = append(keys, id)
	}

	instances, err := DescribeInstancesUnpaginated(svcec2, keys)
	if err != nil {
		return nil, err
	}

	for _, i := range instances {
		inst := i
		instanceIDToEC2Instance[*i.InstanceId] = &inst
	}

	for _, task := range taskList {
		if task.ContainerInstanceArn != nil {
			containerInstance, ok := clusterArnToContainerInstancesArns[*task.ClusterArn][*task.ContainerInstanceArn]
			if !ok {
				log.Printf("Cannot find container instance %s in cluster %s", *task.ContainerInstanceArn, *task.ClusterArn)
				continue
			}
			instance, ok := instanceIDToEC2Instance[*containerInstance.Ec2InstanceId]
			if !ok {
				log.Printf("Cannot find EC2 instance %s", *containerInstance.Ec2InstanceId)
				continue
			}
			task.EC2Instance = instance
		}
	}

	return taskList, nil
}

<<<<<<< HEAD
// GetTasksOfClusters returns the EC2 tasks running in a list of Clusters.
func GetTasksOfClusters(svc *ecs.Client, svcec2 *ec2.Client, clusterArns []*string) ([]ecs.Task, error) {
=======
// GetTasksOfClusters returns the ECS tasks running in a list of Clusters.
func GetTasksOfClusters(svc *ecs.ECS, clusterArns []*string) ([]ecs.Task, error) {
>>>>>>> c8cb63dc
	jobs := make(chan *string, len(clusterArns))
	results := make(chan struct {
		out *ecs.DescribeTasksOutput
		err error
	}, len(clusterArns))

	for w := 1; w <= 4; w++ {
		go func() {
			for clusterArn := range jobs {
				input := &ecs.ListTasksInput{
					Cluster: clusterArn,
				}
				finalOutput := &ecs.DescribeTasksOutput{}
				var err error
				for {
					req := svc.ListTasksRequest(input)
					output, err1 := req.Send(context.Background())
					if err1 != nil {
						err = err1
						log.Printf("Error listing tasks of cluster %s: %s", *clusterArn, err)
						break
					}
					if len(output.TaskArns) == 0 {
						break
					}
					log.Printf("Inspected cluster %s, found %d tasks", *clusterArn, len(output.TaskArns))
					reqDescribe := svc.DescribeTasksRequest(&ecs.DescribeTasksInput{
						Cluster: clusterArn,
						Tasks:   output.TaskArns,
					})
					descOutput, err2 := reqDescribe.Send(context.Background())
					if err2 != nil {
						err = err2
						log.Printf("Error describing tasks of cluster %s: %s", *clusterArn, err)
						break
					}
					log.Printf("Described %d tasks in cluster %s", len(descOutput.Tasks), *clusterArn)
					if len(descOutput.Failures) > 0 {
						log.Printf("Described %d failures in cluster %s", len(descOutput.Failures), *clusterArn)
					}
					finalOutput.Tasks = append(finalOutput.Tasks, descOutput.Tasks...)
					finalOutput.Failures = append(finalOutput.Failures, descOutput.Failures...)
					if output.NextToken == nil {
						break
					}
					input.NextToken = output.NextToken
				}
				results <- struct {
					out *ecs.DescribeTasksOutput
					err error
				}{finalOutput, err}
			}
		}()
	}

	for _, clusterArn := range clusterArns {
		jobs <- clusterArn
	}
	close(jobs)

	tasks := []ecs.Task{}
	for range clusterArns {
		result := <-results
		if result.err != nil {
			return nil, result.err
		}
		for _, task := range result.out.Tasks {
			tasks = append(tasks, task)
		}
	}

	return tasks, nil
}

// GetAugmentedTasks gets the fully AugmentedTasks running on
// a list of Clusters.
<<<<<<< HEAD
func GetAugmentedTasks(svc *ecs.Client, svcec2 *ec2.Client, clusterArns []*string) ([]*AugmentedTask, error) {
	simpleTasks, err := GetTasksOfClusters(svc, svcec2, clusterArns)
=======
func GetAugmentedTasks(svc *ecs.ECS, svcec2 *ec2.EC2, clusterArns []*string) ([]*AugmentedTask, error) {
	simpleTasks, err := GetTasksOfClusters(svc, clusterArns)
>>>>>>> c8cb63dc
	if err != nil {
		return nil, err
	}

	tasks := []*AugmentedTask{}
	for i := 0; i < len(simpleTasks); i++ {
		tasks = append(tasks, &AugmentedTask{&simpleTasks[i], nil, nil})
	}
	tasks, err = AddTaskDefinitionsOfTasks(svc, tasks)
	if err != nil {
		return nil, err
	}

	tasks, err = AddContainerInstancesToTasks(svc, svcec2, tasks)
	if err != nil {
		return nil, err
	}

	return tasks, nil
}

func main() {
	flag.Parse()

	config, err := external.LoadDefaultAWSConfig()
	if err != nil {
		logError(err)
		return
	}

	if *roleArn != "" {
		// Assume role
		stsSvc := sts.New(config)
		config.Credentials = stscreds.NewAssumeRoleProvider(stsSvc, *roleArn)
	}

	// Initialise AWS Service clients
	svc := ecs.New(config)
	svcec2 := ec2.New(config)

	work := func() {
		var clusters *ecs.ListClustersOutput

		if *cluster != "" {
			res, err := svc.DescribeClustersRequest(&ecs.DescribeClustersInput{
				Clusters: []string{*cluster},
			}).Send(context.Background())
			if err != nil {
				logError(err)
				return
			}

			if len(res.Clusters) == 0 {
				logError(fmt.Errorf(
					"%s cluster not found",
					ecs.ErrCodeClusterNotFoundException,
				))
				return
			}

			clusters = &ecs.ListClustersOutput{
				ClusterArns: []string{*cluster},
			}
		} else {
			c, err := GetClusters(svc)
			if err != nil {
				logError(err)
				return
			}
			clusters = c

		}

		tasks, err := GetAugmentedTasks(svc, svcec2, StringToStarString(clusters.ClusterArns))
		if err != nil {
			logError(err)
			return
		}
		infos := []*PrometheusTaskInfo{}
		for _, t := range tasks {
			info := t.ExporterInformation()
			infos = append(infos, info...)
		}
		m, err := yaml.Marshal(infos)
		if err != nil {
			logError(err)
			return
		}
		log.Printf("Writing %d discovered exporters to %s", len(infos), *outFile)
		err = ioutil.WriteFile(*outFile, m, 0644)
		if err != nil {
			logError(err)
			return
		}
	}
	s := time.NewTimer(1 * time.Millisecond)
	t := time.NewTicker(*interval)
	n := *times
	for {
		select {
		case <-s.C:
		case <-t.C:
		}
		work()
		n = n - 1
		if *times > 0 && n == 0 {
			break
		}
	}
}<|MERGE_RESOLUTION|>--- conflicted
+++ resolved
@@ -514,13 +514,8 @@
 	return taskList, nil
 }
 
-<<<<<<< HEAD
 // GetTasksOfClusters returns the EC2 tasks running in a list of Clusters.
-func GetTasksOfClusters(svc *ecs.Client, svcec2 *ec2.Client, clusterArns []*string) ([]ecs.Task, error) {
-=======
-// GetTasksOfClusters returns the ECS tasks running in a list of Clusters.
-func GetTasksOfClusters(svc *ecs.ECS, clusterArns []*string) ([]ecs.Task, error) {
->>>>>>> c8cb63dc
+func GetTasksOfClusters(svc *ecs.Client, clusterArns []*string) ([]ecs.Task, error) {
 	jobs := make(chan *string, len(clusterArns))
 	results := make(chan struct {
 		out *ecs.DescribeTasksOutput
@@ -597,13 +592,8 @@
 
 // GetAugmentedTasks gets the fully AugmentedTasks running on
 // a list of Clusters.
-<<<<<<< HEAD
 func GetAugmentedTasks(svc *ecs.Client, svcec2 *ec2.Client, clusterArns []*string) ([]*AugmentedTask, error) {
-	simpleTasks, err := GetTasksOfClusters(svc, svcec2, clusterArns)
-=======
-func GetAugmentedTasks(svc *ecs.ECS, svcec2 *ec2.EC2, clusterArns []*string) ([]*AugmentedTask, error) {
 	simpleTasks, err := GetTasksOfClusters(svc, clusterArns)
->>>>>>> c8cb63dc
 	if err != nil {
 		return nil, err
 	}
